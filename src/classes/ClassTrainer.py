--- conflicted
+++ resolved
@@ -35,16 +35,9 @@
                  loss_fn: callable = torch.nn.MSELoss,
                  loss_aggregator: torchmetrics.aggregation = MeanMetric):
 
-<<<<<<< HEAD
         self.device_id = device
         assert (self.device_id == int(os.environ["LOCAL_RANK"]) or self.device_id == torch.device("cpu"))
-        self.score_network = score_network
-=======
-        self.device_id = device #int(os.environ["LOCAL_RANK"])  # device
-        print("In trainer :: ", self.device_id, int(os.environ["LOCAL_RANK"]))
-        assert (self.device_id == int(os.environ["LOCAL_RANK"]) or self.device_id == torch.device("cpu"))
         self.score_network = score_network.to(self.device_id)
->>>>>>> 6864a128
         self.epochs_run = 0
 
         self.opt = optimiser
